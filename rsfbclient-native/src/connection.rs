--- conflicted
+++ resolved
@@ -8,13 +8,8 @@
     xsqlda::XSqlDa,
 };
 use rsfbclient_core::*;
-<<<<<<< HEAD
-
-use crate::{ibase::IBase, params::Params, row::ColumnBuffer, status::Status, xsqlda::XSqlDa};
+
 use std::{convert::TryFrom, ptr};
-=======
-use std::{collections::HashMap, convert::TryFrom, ptr};
->>>>>>> 45f1d8b5
 
 type NativeDbHandle = ibase::isc_db_handle;
 type NativeTrHandle = ibase::isc_tr_handle;
@@ -35,31 +30,16 @@
     pub pass: String,
 }
 
-<<<<<<< HEAD
 /// Data associated with a prepared statement
 pub struct StmtHandleData {
     /// Statement handle
-    handle: ibase::isc_stmt_handle,
+    handle: NativeStmtHandle,
     /// Output xsqlda
     xsqlda: XSqlDa,
     /// Buffers for the output xsqlda
     col_buffers: Vec<ColumnBuffer>,
 }
 
-impl FirebirdClientEmbeddedAttach for NativeFbClient {
-    fn attach_database(&mut self, db_name: &str, user: &str) -> Result<Self::DbHandle, FbError> {
-        let mut handle = 0;
-
-        let dpb = {
-            let mut dpb: Vec<u8> = Vec::with_capacity(64);
-
-            dpb.extend(&[ibase::isc_dpb_version1 as u8]);
-
-            dpb.extend(&[ibase::isc_dpb_user_name as u8, user.len() as u8]);
-            dpb.extend(user.bytes());
-
-            let charset = self.charset.on_firebird.bytes();
-=======
 ///The common part of native client configuration (for both embedded/remote)
 #[derive(Clone, Default)]
 pub struct NativeFbAttachmentConfig {
@@ -67,7 +47,6 @@
     pub user: String,
     pub remote: Option<RemoteConfig>,
 }
->>>>>>> 45f1d8b5
 
 /// A marker trait which can be used to
 /// obtain the associated client instance
@@ -78,17 +57,18 @@
 /// Configuration details for dynamic linking
 #[derive(Clone)]
 pub struct DynLink(pub Charset);
+
 #[cfg(feature = "linking")]
 impl LinkageMarker for DynLink {
     type L = ibase::IBaseLinking;
 }
+
 #[cfg(feature = "linking")]
 impl DynLink {
     pub fn to_client(&self) -> NativeFbClient<DynLink> {
         let result: NativeFbClient<DynLink> = NativeFbClient {
             ibase: ibase::IBaseLinking,
             status: Default::default(),
-            stmt_data_map: Default::default(),
             charset: self.0.clone(),
         };
         result
@@ -101,10 +81,12 @@
     pub charset: Charset,
     pub lib_path: String,
 }
+
 #[cfg(feature = "dynamic_loading")]
 impl LinkageMarker for DynLoad {
     type L = ibase::IBaseDynLoading;
 }
+
 #[cfg(feature = "dynamic_loading")]
 impl DynLoad {
     pub fn try_to_client(&self) -> Result<NativeFbClient<Self>, FbError> {
@@ -114,7 +96,6 @@
         let result: NativeFbClient<DynLoad> = NativeFbClient {
             ibase: load_result,
             status: Default::default(),
-            stmt_data_map: Default::default(),
             charset: self.charset.clone(),
         };
 
@@ -190,59 +171,22 @@
 
         Ok(handle)
     }
-<<<<<<< HEAD
-}
-
-impl FirebirdClient for NativeFbClient {
-    type DbHandle = ibase::isc_db_handle;
-    type TrHandle = ibase::isc_tr_handle;
-    type StmtHandle = StmtHandleData;
-
-    type Args = Args;
-
-    fn new(charset: Charset, args: Self::Args) -> Result<Self, FbError> {
-        match args {
-            #[cfg(feature = "linking")]
-            Args::Linking => Ok(Self {
-                ibase: IBase::Linking,
-                status: Default::default(),
-                charset,
-            }),
-
-            #[cfg(feature = "dynamic_loading")]
-            Args::DynamicLoading { lib_path } => Ok(Self {
-                ibase: IBase::with_client(lib_path).map_err(|e| FbError::from(e.to_string()))?,
-                status: Default::default(),
-                charset,
-            }),
-        }
-    }
-
-    fn detach_database(&mut self, db_handle: &mut Self::DbHandle) -> Result<(), FbError> {
-        let handle = db_handle;
-=======
-
-    fn detach_database(&mut self, db_handle: NativeDbHandle) -> Result<(), FbError> {
-        let mut handle = db_handle;
->>>>>>> 45f1d8b5
+
+    fn detach_database(&mut self, db_handle: &mut NativeDbHandle) -> Result<(), FbError> {
         unsafe {
             // Close the connection, if the handle is valid
-            if *handle != 0 && self.ibase.isc_detach_database()(&mut self.status[0], handle) != 0 {
+            if *db_handle != 0
+                && self.ibase.isc_detach_database()(&mut self.status[0], db_handle) != 0
+            {
                 return Err(self.status.as_error(&self.ibase));
             }
         }
         Ok(())
     }
 
-<<<<<<< HEAD
-    fn drop_database(&mut self, db_handle: &mut Self::DbHandle) -> Result<(), FbError> {
-        let handle = db_handle;
-=======
-    fn drop_database(&mut self, db_handle: NativeDbHandle) -> Result<(), FbError> {
-        let mut handle = db_handle;
->>>>>>> 45f1d8b5
-        unsafe {
-            if self.ibase.isc_drop_database()(&mut self.status[0], handle) != 0 {
+    fn drop_database(&mut self, db_handle: &mut NativeDbHandle) -> Result<(), FbError> {
+        unsafe {
+            if self.ibase.isc_drop_database()(&mut self.status[0], db_handle) != 0 {
                 return Err(self.status.as_error(&self.ibase));
             }
         }
@@ -253,7 +197,7 @@
 impl<T: LinkageMarker> FirebirdClientSqlOps for NativeFbClient<T> {
     type DbHandle = NativeDbHandle;
     type TrHandle = NativeTrHandle;
-    type StmtHandle = NativeStmtHandle;
+    type StmtHandle = StmtHandleData;
 
     fn begin_transaction(
         &mut self,
