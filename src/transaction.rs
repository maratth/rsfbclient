//!
//! Rust Firebird Client
//!
//! Transaction functions
//!

use rsfbclient_core::{FbError, FirebirdClient, FromRow, IntoParams, TrIsolationLevel, TrOp};
use std::marker;
use std::mem::ManuallyDrop;

use super::{connection::Connection, statement::Statement};
use crate::{
    connection::stmt_cache::StmtCache, connection::stmt_cache::StmtCacheData,
    statement::StatementData, Execute, Queryable,
};

pub struct Transaction<'c, C>
where
    C: FirebirdClient,
{
<<<<<<< HEAD
    pub(crate) data: TransactionData<C::TrHandle>,
    pub(crate) conn: &'c mut Connection<C>,
=======
    pub(crate) data: TransactionData<C>,
    pub(crate) conn: &'c Connection<C>,
>>>>>>> 45f1d8b5
}

impl<'c, C: FirebirdClient> Transaction<'c, C> {
    /// Start a new transaction
    pub fn new(conn: &'c mut Connection<C>) -> Result<Self, FbError> {
        let data = TransactionData::new(conn)?;

        Ok(Transaction { data, conn })
    }

    /// Commit the current transaction changes
    pub fn commit(mut self) -> Result<(), FbError> {
        let result = self.data.commit(self.conn);

        if result.is_ok() {
            ManuallyDrop::new(self);
        } else {
            let _ = self.rollback();
        }

        result
    }

    /// Commit the current transaction changes, but allowing to reuse the transaction
    pub fn commit_retaining(&mut self) -> Result<(), FbError> {
        self.data.commit_retaining(self.conn)
    }

    /// Rollback the current transaction changes, but allowing to reuse the transaction
    pub fn rollback_retaining(&mut self) -> Result<(), FbError> {
        self.data.rollback_retaining(self.conn)
    }

    /// Rollback the current transaction changes
    pub fn rollback(mut self) -> Result<(), FbError> {
        let result = self.data.rollback(self.conn);
        ManuallyDrop::new(self);
        result
    }

    /// Execute the statement without returning any row
    pub fn execute_immediate(&mut self, sql: &str) -> Result<(), FbError> {
        self.data.execute_immediate(self.conn, sql)
    }

    /// Prepare a new statement for execute
    pub fn prepare<'t>(
        &'t mut self,
        sql: &str,
        named_params: bool,
    ) -> Result<Statement<'c, 't, C>, FbError> {
        Statement::prepare(self, sql, named_params)
    }
}

impl<'c, C: FirebirdClient> Drop for Transaction<'c, C> {
    fn drop(&mut self) {
        self.data.rollback(self.conn).ok();
    }
}

/// Variant of the `StatementIter` that uses the statement cache
<<<<<<< HEAD
pub struct StmtIter<'c, 'a, R, C>
where
    C: FirebirdClient,
{
=======
pub struct StmtIter<'a, R, C: FirebirdClient> {
>>>>>>> 45f1d8b5
    /// Statement cache data. Wrapped in option to allow taking the value to send back to the cache
    stmt_cache_data: Option<StmtCacheData<StatementData<C>>>,

    /// Transaction needs to be alive for the fetch to work
    tr: &'a mut Transaction<'c, C>,

    _marker: marker::PhantomData<R>,
}

<<<<<<< HEAD
impl<R, C> Drop for StmtIter<'_, '_, R, C>
where
    C: FirebirdClient,
{
=======
impl<R, C: FirebirdClient> Drop for StmtIter<'_, R, C> {
>>>>>>> 45f1d8b5
    fn drop(&mut self) {
        // Close the cursor
        self.stmt_cache_data
            .as_mut()
            .unwrap()
            .stmt
            .close_cursor(self.tr.conn)
            .ok();

        // Send the statement back to the cache
        StmtCache::insert_and_close(self.tr.conn, self.stmt_cache_data.take().unwrap()).ok();
    }
}

impl<R, C> Iterator for StmtIter<'_, '_, R, C>
where
    R: FromRow,
    C: FirebirdClient,
{
    type Item = Result<R, FbError>;

    fn next(&mut self) -> Option<Self::Item> {
        self.stmt_cache_data
            .as_mut()
            .unwrap()
            .stmt
            .fetch(self.tr.conn, &mut self.tr.data)
            .and_then(|row| row.map(FromRow::try_from).transpose())
            .transpose()
    }
}

impl<'c, C: FirebirdClient> Queryable for Transaction<'c, C> {
    fn query_iter<'a, P, R>(
        &'a mut self,
        sql: &str,
        params: P,
    ) -> Result<Box<dyn Iterator<Item = Result<R, FbError>> + 'a>, FbError>
    where
        P: IntoParams,
        R: FromRow + 'static,
    {
        let params = params.to_params();

        // Get a statement from the cache
        let mut stmt_cache_data = StmtCache::get_or_prepare(self, sql, params.named())?;

        match stmt_cache_data
            .stmt
            .query(self.conn, &mut self.data, params)
        {
            Ok(_) => {
                let iter = StmtIter {
                    stmt_cache_data: Some(stmt_cache_data),
                    tr: self,
                    _marker: Default::default(),
                };

                Ok(Box::new(iter))
            }
            Err(e) => {
                // Return the statement to the cache
                StmtCache::insert_and_close(self.conn, stmt_cache_data)?;

                Err(e)
            }
        }
    }
}

impl<C: FirebirdClient> Execute for Transaction<'_, C> {
    fn execute<P>(&mut self, sql: &str, params: P) -> Result<(), FbError>
    where
        P: IntoParams,
    {
        let params = params.to_params();

        // Get a statement from the cache
        let mut stmt_cache_data = StmtCache::get_or_prepare(self, sql, params.named())?;

        // Do not return now in case of error, because we need to return the statement to the cache
        let res = stmt_cache_data
            .stmt
            .execute(self.conn, &mut self.data, params);

        // Return the statement to the cache
        StmtCache::insert_and_close(self.conn, stmt_cache_data)?;

        res?;

        Ok(())
    }

    fn execute_returnable<P, R>(&mut self, sql: &str, params: P) -> Result<R, FbError>
    where
        P: IntoParams,
        R: FromRow + 'static,
    {
        let params = params.to_params();

        // Get a statement from the cache
        let mut stmt_cache_data = StmtCache::get_or_prepare(self, sql, params.named())?;

        // Do not return now in case of error, because we need to return the statement to the cache
        let res = stmt_cache_data
            .stmt
            .execute2(self.conn, &mut self.data, params);

        // Return the statement to the cache
        StmtCache::insert_and_close(self.conn, stmt_cache_data)?;

        FromRow::try_from(res?)
    }
}

#[derive(Debug)]
/// Low level transaction handler.
///
/// Needs to be closed calling `rollback` before dropping.
pub struct TransactionData<C: FirebirdClient> {
    pub(crate) handle: C::TrHandle,
}

impl<C: FirebirdClient> TransactionData<C>
where
<<<<<<< HEAD
    H: Send,
{
    /// Start a new transaction
    fn new<C>(conn: &mut Connection<C>) -> Result<Self, FbError>
    where
        C: FirebirdClient<TrHandle = H>,
    {
=======
    C::TrHandle: Send + Clone + Copy,
{
    /// Start a new transaction
    fn new(conn: &Connection<C>) -> Result<Self, FbError> {
>>>>>>> 45f1d8b5
        let handle = conn
            .cli
            .begin_transaction(&mut conn.handle, TrIsolationLevel::ReadCommited)?;

        Ok(Self { handle })
    }

    /// Execute the statement without returning any row
<<<<<<< HEAD
    fn execute_immediate<C>(&mut self, conn: &mut Connection<C>, sql: &str) -> Result<(), FbError>
    where
        C: FirebirdClient<TrHandle = H>,
    {
=======
    fn execute_immediate(&mut self, conn: &Connection<C>, sql: &str) -> Result<(), FbError> {
>>>>>>> 45f1d8b5
        conn.cli
            .exec_immediate(&mut conn.handle, &mut self.handle, conn.dialect, sql)
    }

    /// Commit the current transaction changes, not allowing to reuse the transaction
<<<<<<< HEAD
    pub fn commit<C>(&mut self, conn: &mut Connection<C>) -> Result<(), FbError>
    where
        C: FirebirdClient<TrHandle = H>,
    {
=======
    pub fn commit(&mut self, conn: &Connection<C>) -> Result<(), FbError> {
>>>>>>> 45f1d8b5
        conn.cli
            .transaction_operation(&mut self.handle, TrOp::Commit)
    }

    /// Commit the current transaction changes, but allowing to reuse the transaction
<<<<<<< HEAD
    pub fn commit_retaining<C>(&mut self, conn: &mut Connection<C>) -> Result<(), FbError>
    where
        C: FirebirdClient<TrHandle = H>,
    {
=======
    pub fn commit_retaining(&mut self, conn: &Connection<C>) -> Result<(), FbError> {
>>>>>>> 45f1d8b5
        conn.cli
            .transaction_operation(&mut self.handle, TrOp::CommitRetaining)
    }

    /// Rollback the current transaction changes, but allowing to reuse the transaction
<<<<<<< HEAD
    pub fn rollback_retaining<C>(&mut self, conn: &mut Connection<C>) -> Result<(), FbError>
    where
        C: FirebirdClient<TrHandle = H>,
    {
=======
    pub fn rollback_retaining(&mut self, conn: &Connection<C>) -> Result<(), FbError> {
>>>>>>> 45f1d8b5
        conn.cli
            .transaction_operation(&mut self.handle, TrOp::RollbackRetaining)
    }

    /// Rollback the transaction, invalidating it
<<<<<<< HEAD
    pub fn rollback<C>(&mut self, conn: &mut Connection<C>) -> Result<(), FbError>
    where
        C: FirebirdClient<TrHandle = H>,
    {
=======
    pub fn rollback(&mut self, conn: &Connection<C>) -> Result<(), FbError> {
>>>>>>> 45f1d8b5
        conn.cli
            .transaction_operation(&mut self.handle, TrOp::Rollback)
    }
}<|MERGE_RESOLUTION|>--- conflicted
+++ resolved
@@ -18,13 +18,8 @@
 where
     C: FirebirdClient,
 {
-<<<<<<< HEAD
-    pub(crate) data: TransactionData<C::TrHandle>,
+    pub(crate) data: TransactionData<C>,
     pub(crate) conn: &'c mut Connection<C>,
-=======
-    pub(crate) data: TransactionData<C>,
-    pub(crate) conn: &'c Connection<C>,
->>>>>>> 45f1d8b5
 }
 
 impl<'c, C: FirebirdClient> Transaction<'c, C> {
@@ -87,14 +82,10 @@
 }
 
 /// Variant of the `StatementIter` that uses the statement cache
-<<<<<<< HEAD
 pub struct StmtIter<'c, 'a, R, C>
 where
     C: FirebirdClient,
 {
-=======
-pub struct StmtIter<'a, R, C: FirebirdClient> {
->>>>>>> 45f1d8b5
     /// Statement cache data. Wrapped in option to allow taking the value to send back to the cache
     stmt_cache_data: Option<StmtCacheData<StatementData<C>>>,
 
@@ -104,14 +95,10 @@
     _marker: marker::PhantomData<R>,
 }
 
-<<<<<<< HEAD
 impl<R, C> Drop for StmtIter<'_, '_, R, C>
 where
     C: FirebirdClient,
 {
-=======
-impl<R, C: FirebirdClient> Drop for StmtIter<'_, R, C> {
->>>>>>> 45f1d8b5
     fn drop(&mut self) {
         // Close the cursor
         self.stmt_cache_data
@@ -237,20 +224,10 @@
 
 impl<C: FirebirdClient> TransactionData<C>
 where
-<<<<<<< HEAD
-    H: Send,
+    C::TrHandle: Send,
 {
     /// Start a new transaction
-    fn new<C>(conn: &mut Connection<C>) -> Result<Self, FbError>
-    where
-        C: FirebirdClient<TrHandle = H>,
-    {
-=======
-    C::TrHandle: Send + Clone + Copy,
-{
-    /// Start a new transaction
-    fn new(conn: &Connection<C>) -> Result<Self, FbError> {
->>>>>>> 45f1d8b5
+    fn new(conn: &mut Connection<C>) -> Result<Self, FbError> {
         let handle = conn
             .cli
             .begin_transaction(&mut conn.handle, TrIsolationLevel::ReadCommited)?;
@@ -259,66 +236,31 @@
     }
 
     /// Execute the statement without returning any row
-<<<<<<< HEAD
-    fn execute_immediate<C>(&mut self, conn: &mut Connection<C>, sql: &str) -> Result<(), FbError>
-    where
-        C: FirebirdClient<TrHandle = H>,
-    {
-=======
-    fn execute_immediate(&mut self, conn: &Connection<C>, sql: &str) -> Result<(), FbError> {
->>>>>>> 45f1d8b5
+    fn execute_immediate(&mut self, conn: &mut Connection<C>, sql: &str) -> Result<(), FbError> {
         conn.cli
             .exec_immediate(&mut conn.handle, &mut self.handle, conn.dialect, sql)
     }
 
     /// Commit the current transaction changes, not allowing to reuse the transaction
-<<<<<<< HEAD
-    pub fn commit<C>(&mut self, conn: &mut Connection<C>) -> Result<(), FbError>
-    where
-        C: FirebirdClient<TrHandle = H>,
-    {
-=======
-    pub fn commit(&mut self, conn: &Connection<C>) -> Result<(), FbError> {
->>>>>>> 45f1d8b5
+    pub fn commit(&mut self, conn: &mut Connection<C>) -> Result<(), FbError> {
         conn.cli
             .transaction_operation(&mut self.handle, TrOp::Commit)
     }
 
     /// Commit the current transaction changes, but allowing to reuse the transaction
-<<<<<<< HEAD
-    pub fn commit_retaining<C>(&mut self, conn: &mut Connection<C>) -> Result<(), FbError>
-    where
-        C: FirebirdClient<TrHandle = H>,
-    {
-=======
-    pub fn commit_retaining(&mut self, conn: &Connection<C>) -> Result<(), FbError> {
->>>>>>> 45f1d8b5
+    pub fn commit_retaining(&mut self, conn: &mut Connection<C>) -> Result<(), FbError> {
         conn.cli
             .transaction_operation(&mut self.handle, TrOp::CommitRetaining)
     }
 
     /// Rollback the current transaction changes, but allowing to reuse the transaction
-<<<<<<< HEAD
-    pub fn rollback_retaining<C>(&mut self, conn: &mut Connection<C>) -> Result<(), FbError>
-    where
-        C: FirebirdClient<TrHandle = H>,
-    {
-=======
-    pub fn rollback_retaining(&mut self, conn: &Connection<C>) -> Result<(), FbError> {
->>>>>>> 45f1d8b5
+    pub fn rollback_retaining(&mut self, conn: &mut Connection<C>) -> Result<(), FbError> {
         conn.cli
             .transaction_operation(&mut self.handle, TrOp::RollbackRetaining)
     }
 
     /// Rollback the transaction, invalidating it
-<<<<<<< HEAD
-    pub fn rollback<C>(&mut self, conn: &mut Connection<C>) -> Result<(), FbError>
-    where
-        C: FirebirdClient<TrHandle = H>,
-    {
-=======
-    pub fn rollback(&mut self, conn: &Connection<C>) -> Result<(), FbError> {
->>>>>>> 45f1d8b5
+    pub fn rollback(&mut self, conn: &mut Connection<C>) -> Result<(), FbError> {
         conn.cli
             .transaction_operation(&mut self.handle, TrOp::Rollback)
     }
