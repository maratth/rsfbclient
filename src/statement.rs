//!
//! Rust Firebird Client
//!
//! Preparation and execution of statements
//!

use super::ibase;
use super::params::IntoParams;
use super::params::Params;
use super::row::ColumnBuffer;
use super::row::FromRow;
use super::row::Row;
use super::status::FbError;
use super::transaction::Transaction;
use super::xsqlda::XSqlDa;

pub struct Statement<'a> {
    pub(crate) handle: ibase::isc_stmt_handle,
    pub(crate) xsqlda: XSqlDa,
    pub(crate) tr: &'a Transaction<'a>,
}

impl<'a> Statement<'a> {
    /// Prepare the statement that will be executed
    pub fn prepare(tr: &'a Transaction<'a>, sql: &str) -> Result<Self, FbError> {
        let mut handle = 0;
        let status = &tr.conn.status;

        let mut xsqlda = XSqlDa::new(1);

        unsafe {
            if ibase::isc_dsql_allocate_statement(
                status.borrow_mut().as_mut_ptr(),
                tr.conn.handle.as_ptr(),
                &mut handle,
            ) != 0
            {
                return Err(status.borrow().as_error());
            }

            if ibase::isc_dsql_prepare(
                status.borrow_mut().as_mut_ptr(),
                tr.handle.as_ptr(),
                &mut handle,
                sql.len() as u16,
<<<<<<< HEAD
                sql.as_ptr() as *const _,
                3, // TODO: Add a way to select the dialect (1, 2 or 3)
=======
                sql.as_ptr() as *const i8,
                tr.conn.dialect as u16,
>>>>>>> 93f49469
                &mut *xsqlda,
            ) != 0
            {
                return Err(status.borrow().as_error());
            }
        }

        Ok(Statement { handle, xsqlda, tr })
    }

    /// Execute the current statement without returnig any row
    ///
    /// Use `()` for no parameters or a tuple of parameters
    pub fn execute<T>(&mut self, params: T) -> Result<(), FbError>
    where
        T: IntoParams,
    {
        let status = &self.tr.conn.status;

        let params = Params::new(self, params.to_params())?;

        unsafe {
            if ibase::isc_dsql_execute(
                status.borrow_mut().as_mut_ptr(),
                self.tr.handle.as_ptr(),
                &mut self.handle,
                1,
                &*params.xsqlda,
            ) != 0
            {
                return Err(status.borrow().as_error());
            }
        }

        Ok(())
    }

    /// Execute the current statement
    /// and returns the lines founds
    ///
    /// Use `()` for no parameters or a tuple of parameters
    pub fn query<T>(mut self, params: T) -> Result<StatementFetch<'a>, FbError>
    where
        T: IntoParams,
    {
        let status = &self.tr.conn.status;
        let row_count = self.xsqlda.sqld;

        // Need more XSQLVARs
        if row_count > self.xsqlda.sqln {
            self.xsqlda = XSqlDa::new(row_count);
        }

        unsafe {
            if ibase::isc_dsql_describe(
                status.borrow_mut().as_mut_ptr(),
                &mut self.handle,
                1,
                &mut *self.xsqlda,
            ) != 0
            {
                return Err(status.borrow().as_error());
            }
        }

        let params = Params::new(&mut self, params.to_params())?;

        unsafe {
            if ibase::isc_dsql_execute(
                status.borrow_mut().as_mut_ptr(),
                self.tr.handle.as_ptr(),
                &mut self.handle,
                1,
                &*params.xsqlda,
            ) != 0
            {
                return Err(status.borrow().as_error());
            }
        }

        let col_buffers = (0..self.xsqlda.sqln)
            .map(|col| {
                let xcol = self.xsqlda.get_xsqlvar_mut(col as usize).unwrap();

                ColumnBuffer::from_xsqlvar(xcol)
            })
            .collect::<Result<_, _>>()?;

        Ok(StatementFetch {
            stmt: self,
            buffers: col_buffers,
        })
    }

    /// Execute the statement without returning any row
    ///
    /// Use `()` for no parameters or a tuple of parameters
    pub fn execute_immediate<T>(
        tr: &'a Transaction<'a>,
        sql: &str,
        params: T,
    ) -> Result<(), FbError>
    where
        T: IntoParams,
    {
        let status = &tr.conn.status;

        let params = Params::new_immediate(params.to_params());

        unsafe {
            if ibase::isc_dsql_execute_immediate(
                status.borrow_mut().as_mut_ptr(),
                tr.conn.handle.as_ptr(),
                tr.handle.as_ptr(),
                sql.len() as u16,
<<<<<<< HEAD
                sql.as_ptr() as *const _,
                3, // Dialect
=======
                sql.as_ptr() as *const i8,
                tr.conn.dialect as u16,
>>>>>>> 93f49469
                &*params.xsqlda,
            ) != 0
            {
                return Err(status.borrow().as_error());
            }
        }

        Ok(())
    }
}

impl<'a> Drop for Statement<'a> {
    fn drop(&mut self) {
        let status = &self.tr.conn.status;

        // Close the statement
        unsafe {
            ibase::isc_dsql_free_statement(
                status.borrow_mut().as_mut_ptr(),
                &mut self.handle,
                ibase::DSQL_drop as u16,
            )
        };

        // Assert that the handle is invalid
        debug_assert_eq!(self.handle, 0);
    }
}
/// Cursor to fetch the results of a statement
pub struct StatementFetch<'a> {
    pub(crate) stmt: Statement<'a>,
    pub(crate) buffers: Vec<ColumnBuffer>,
}

impl<'a> StatementFetch<'a> {
    /// Fetch for the next row
    pub fn fetch(&mut self) -> Result<Option<Row>, FbError> {
        let status = &self.stmt.tr.conn.status;

        let result_fetch = unsafe {
            ibase::isc_dsql_fetch(
                status.borrow_mut().as_mut_ptr(),
                &mut self.stmt.handle,
                1,
                &*self.stmt.xsqlda,
            )
        };
        // 100 indicates that no more rows: http://docwiki.embarcadero.com/InterBase/2020/en/Isc_dsql_fetch()
        if result_fetch == 100 {
            return Ok(None);
        }

        if result_fetch != 0 {
            return Err(status.borrow().as_error());
        }

        let row = Row { stmt_ft: self };

        Ok(Some(row))
    }

    pub fn into_iter<T>(self) -> StatementIter<'a, T>
    where
        T: FromRow,
    {
        StatementIter {
            stmt_ft: self,
            _marker: Default::default(),
        }
    }
}

/// Iterator for the statement results
pub struct StatementIter<'a, T> {
    stmt_ft: StatementFetch<'a>,
    _marker: std::marker::PhantomData<T>,
}

impl<'a, T> Iterator for StatementIter<'a, T>
where
    T: FromRow,
{
    type Item = Result<T, FbError>;

    fn next(&mut self) -> Option<Self::Item> {
        self.stmt_ft
            .fetch()
            .and_then(|row| row.map(|row| row.get_all()).transpose())
            .transpose()
    }
}

impl<'a> Drop for StatementFetch<'a> {
    fn drop(&mut self) {
        let status = &self.stmt.tr.conn.status;

        unsafe {
            // Close the cursor
            ibase::isc_dsql_free_statement(
                status.borrow_mut().as_mut_ptr(),
                &mut self.stmt.handle,
                ibase::DSQL_close as u16,
            )
        };
    }
}

#[cfg(test)]
mod test {
    use crate::connection::Connection;

    #[test]
    fn simple_select() {
        let conn = setup();

        let vals = vec![
            (Some(2), "coffee".to_string()),
            (Some(3), "milk".to_string()),
            (None, "fail coffee".to_string()),
        ];

        let tr = conn.transaction().expect("Error on start the transaction");
        let mut stmt = tr
            .prepare("insert into product (id, name) values (?, ?)")
            .expect("Error preparing the insert statement");

        for val in &vals {
            stmt.execute(val.clone()).expect("Error on insert");
        }

        drop(stmt);

        tr.commit().expect("Error on commit the transaction");

        let tr = conn.transaction().expect("Error on start the transaction");

        let stmt = tr
            .prepare("select id, name from product")
            .expect("Error on prepare the select");

        let rows: Vec<(Option<i32>, String)> = stmt
            .query(())
            .expect("Error on query")
            .into_iter()
            .collect::<Result<_, _>>()
            .expect("Error on fetch");

        // Asserts that all values are equal
        assert_eq!(vals, rows);

        let stmt = tr
            .prepare("select id, name from product")
            .expect("Error on prepare the select");

        let mut rows = stmt.query(()).expect("Error on query");

        let row = rows
            .fetch()
            .expect("Error on fetch the next row")
            .expect("No more rows");

        assert_eq!(
            2,
            row.get::<i32>(0)
                .expect("Error on get the first column value")
        );
        assert_eq!(
            "coffee".to_string(),
            row.get::<String>(1)
                .expect("Error on get the second column value")
        );

        let row = rows
            .fetch()
            .expect("Error on fetch the next row")
            .expect("No more rows");

        assert_eq!(
            3,
            row.get::<i32>(0)
                .expect("Error on get the first column value")
        );
        assert_eq!(
            "milk".to_string(),
            row.get::<String>(1)
                .expect("Error on get the second column value")
        );

        let row = rows
            .fetch()
            .expect("Error on fetch the next row")
            .expect("No more rows");

        assert!(
            row.get::<i32>(0).is_err(),
            "The 3° row have a null value, then should return an error"
        ); // null value
        assert!(
            row.get::<Option<i32>>(0)
                .expect("Error on get the first column value")
                .is_none(),
            "The 3° row have a null value, then should return a None"
        ); // null value
        assert_eq!(
            "fail coffee".to_string(),
            row.get::<String>(1)
                .expect("Error on get the second column value")
        );

        let row = rows.fetch().expect("Error on fetch the next row");

        assert!(
            row.is_none(),
            "The 4° row dont exists, then should return a None"
        ); // null value

        drop(rows);

        tr.rollback().expect("Error on rollback the transaction");

        conn.close().expect("error on close the connection");
    }

    #[test]
    fn prepared_insert() {
        let conn = setup();

        let vals = vec![(Some(9), "apple"), (Some(12), "jack"), (None, "coffee")];

        let tr = conn.transaction().expect("Error on start the transaction");

        let mut stmt = tr
            .prepare("insert into product (id, name) values (?, ?)")
            .expect("Error preparing the insert statement");

        for val in vals.into_iter() {
            stmt.execute(val).expect("Error on insert");
        }

        drop(stmt);

        tr.commit().expect("Error on commit the transaction");

        conn.close().expect("error on close the connection");
    }

    #[test]
    fn normal_insert() {
        let conn = setup();

        let tr = conn.transaction().expect("Error on start the transaction");

        tr.execute_immediate("insert into product (id, name) values (?, ?)", (1, "apple"))
            .expect("Error on 1° insert");

        tr.execute_immediate("insert into product (id, name) values (?, ?)", (2, "coffe"))
            .expect("Error on 2° insert");

        tr.commit().expect("Error on commit the transaction");

        conn.close().expect("error on close the connection");
    }

    fn setup() -> Connection {
        Connection::recreate_local("test.fdb").expect("Error on recreate the test database");
        let conn = Connection::open_local("test.fdb").expect("Error on connect the test database");

        let tr = conn.transaction().expect("Error on start the transaction");

        tr.execute_immediate(
            "CREATE TABLE product (id int, name varchar(60), quantity int)",
            (),
        )
        .expect("Error on create the table product");

        tr.commit().expect("Error on commit the transaction");

        conn
    }
}<|MERGE_RESOLUTION|>--- conflicted
+++ resolved
@@ -43,13 +43,8 @@
                 tr.handle.as_ptr(),
                 &mut handle,
                 sql.len() as u16,
-<<<<<<< HEAD
                 sql.as_ptr() as *const _,
-                3, // TODO: Add a way to select the dialect (1, 2 or 3)
-=======
-                sql.as_ptr() as *const i8,
                 tr.conn.dialect as u16,
->>>>>>> 93f49469
                 &mut *xsqlda,
             ) != 0
             {
@@ -165,13 +160,8 @@
                 tr.conn.handle.as_ptr(),
                 tr.handle.as_ptr(),
                 sql.len() as u16,
-<<<<<<< HEAD
                 sql.as_ptr() as *const _,
-                3, // Dialect
-=======
-                sql.as_ptr() as *const i8,
                 tr.conn.dialect as u16,
->>>>>>> 93f49469
                 &*params.xsqlda,
             ) != 0
             {
