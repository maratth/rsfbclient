//!
//! Rust Firebird Client
//!
//! High level api
//!

use rsfbclient_core::{FbError, FromRow, IntoParams};

/// Implemented for types that can be used to execute sql queries
pub trait Queryable {
    /// Returns the results of the query as an iterator.
<<<<<<< HEAD
    ///
    /// The query must be return an open cursor, so for cases like 'insert .. returning'
    /// you will need to use the [execute_returnable](prelude/trait.Execute.html#tymethod.execute_returnable) method instead.
=======
>>>>>>> 6fa6b696
    ///
    ///
    /// possible values for argument `params`:
    ///
    /// `()`: no parameters,
    ///
    /// `(param0, param1, param2...)`: a tuple of `IntoParam` values corresponding to positional `?` sql parameters
    ///
    /// A struct for which `IntoParams` has been derived ([see there for details](prelude/derive.IntoParams.html))
    fn query_iter<'a, P, R>(
        &'a mut self,
        sql: &str,
        params: P,
    ) -> Result<Box<dyn Iterator<Item = Result<R, FbError>> + 'a>, FbError>
    where
        P: IntoParams,
        R: FromRow + 'static;

    /// Returns the results of the query as a `Vec`.
    ///
    /// The query must be return an open cursor, so for cases like 'insert .. returning'
    /// you will need to use the [execute_returnable](prelude/trait.Execute.html#tymethod.execute_returnable) method instead.
    ///
    /// possible values for argument `params`:
    ///
    /// `()`: no parameters,
    ///
    /// `(param0, param1, param2...)`: a tuple of `IntoParam` values corresponding to positional `?` sql parameters
    ///
    /// A struct for which `IntoParams` has been derived ([see there for details](prelude/derive.IntoParams.html))
    fn query<'a, P, R>(&'a mut self, sql: &str, params: P) -> Result<Vec<R>, FbError>
    where
        P: IntoParams,
        R: FromRow + 'static,
    {
        self.query_iter(sql, params)?.collect()
    }

    /// Returns the first result of the query, or None.
    ///
    /// The query must be return an open cursor, so for cases like 'insert .. returning'
    /// you will need to use the [execute_returnable](prelude/trait.Execute.html#tymethod.execute_returnable) method instead.
    ///
    /// possible values for argument `params`:
    ///
    /// `()`: no parameters,
    ///
    /// `(param0, param1, param2...)`: a tuple of `IntoParam` values corresponding to positional `?` sql parameters
    ///
    /// A struct for which `IntoParams` has been derived ([see there for details](prelude/derive.IntoParams.html))
    fn query_first<'a, P, R>(&'a mut self, sql: &str, params: P) -> Result<Option<R>, FbError>
    where
        P: IntoParams,
        R: FromRow + 'static,
    {
        self.query_iter(sql, params)?.next().transpose()
    }
}

/// Implemented for types that can be used to execute sql statements
pub trait Execute {
    /// Execute a query, may or may not commit the changes
    ///
    /// possible values for argument `params`:
    ///
    /// `()`: no parameters,
    ///
    /// `(param0, param1, param2...)`: a tuple of `IntoParam` values corresponding to positional `?` sql parameters
    ///
    /// A struct for which `IntoParams` has been derived ([see there for details](prelude/derive.IntoParams.html))
    fn execute<P>(&mut self, sql: &str, params: P) -> Result<(), FbError>
    where
        P: IntoParams;

    /// Execute a query that will return data, like the 'insert ... returning ..' or 'execute procedure'.
    ///
    /// This method is designated for use in cases when you don't have
    /// a cursor to fetch. [This link](https://www.ibexpert.net/ibe/pmwiki.php?n=Doc.DataManipulationLanguage#EXECUTEBLOCKStatement)
    /// explain the Firebird behavior for this cases.
    ///
    /// Use `()` for no parameters or a tuple of parameters
    fn execute_returnable<P, R>(&mut self, sql: &str, params: P) -> Result<R, FbError>
    where
        P: IntoParams,
        R: FromRow + 'static;
}<|MERGE_RESOLUTION|>--- conflicted
+++ resolved
@@ -9,13 +9,9 @@
 /// Implemented for types that can be used to execute sql queries
 pub trait Queryable {
     /// Returns the results of the query as an iterator.
-<<<<<<< HEAD
     ///
     /// The query must be return an open cursor, so for cases like 'insert .. returning'
     /// you will need to use the [execute_returnable](prelude/trait.Execute.html#tymethod.execute_returnable) method instead.
-=======
->>>>>>> 6fa6b696
-    ///
     ///
     /// possible values for argument `params`:
     ///
@@ -33,7 +29,7 @@
         P: IntoParams,
         R: FromRow + 'static;
 
-    /// Returns the results of the query as a `Vec`.
+    /// Returns the results of the query as a `Vec`
     ///
     /// The query must be return an open cursor, so for cases like 'insert .. returning'
     /// you will need to use the [execute_returnable](prelude/trait.Execute.html#tymethod.execute_returnable) method instead.
