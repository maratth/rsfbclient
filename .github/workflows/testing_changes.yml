--- conflicted
+++ resolved
@@ -112,22 +112,14 @@
           - firebird: v4
             image: "4.0"
           - build: linking
-<<<<<<< HEAD
-            features: linking date_time pool
+            features: linking date_time
             features_diesel: linking date_time
           - build: dynamic_loading
-            features: dynamic_loading date_time pool
+            features: dynamic_loading date_time
             features_diesel: dynamic_loading date_time
           - build: pure_rust
-            features: pure_rust date_time pool
+            features: pure_rust date_time
             features_diesel: pure_rust date_time
-=======
-            features: linking date_time
-          - build: dynamic_loading
-            features: dynamic_loading date_time
-          - build: pure_rust
-            features: pure_rust date_time
->>>>>>> 74864bb7
     runs-on: "${{ matrix.os }}"
     steps:
       - name: Setup FirebirdSQL ${{ matrix.firebird }} with image  ${{ matrix.image }} on docker
