//! Traits to abstract over firebird client implementations

use num_enum::TryFromPrimitive;

use crate::*;

///A wrapper trait compatible with the niceties provided by the main rsfbclient crate
pub trait FirebirdClient
where
    Self: FirebirdClientDbOps,
    Self: FirebirdClientSqlOps<DbHandle = <Self as FirebirdClientDbOps>::DbHandle>,
{
}

impl<Hdl, A: FirebirdClientDbOps<DbHandle = Hdl> + FirebirdClientSqlOps<DbHandle = Hdl>>
    FirebirdClient for A
where
    Hdl: Send + Copy,
{
}

///Responsible for database administration and attachment/detachment
pub trait FirebirdClientDbOps: Send {
    /// A database handle
<<<<<<< HEAD
    type DbHandle: Send;
    /// A transaction handle
    type TrHandle: Send;
    /// A statement handle
    type StmtHandle: Send;
=======
    type DbHandle: Send + Clone + Copy;
>>>>>>> 45f1d8b5

    /// Configuration details for attaching to the database.
    /// A user of an implementation of this trait can configure attachment details
    /// (database name, user name, etcetera) and then pass this configuration to the implementation
    /// via this type when a new attachment is requested
    type AttachmentConfig: Send + Clone;

    /// Create a new attachment to a database with the provided configuration
    /// Returns a database handle on success
    fn attach_database(
        &mut self,
        config: &Self::AttachmentConfig,
    ) -> Result<Self::DbHandle, FbError>;

    /// Disconnect from the database
    fn detach_database(&mut self, db_handle: &mut Self::DbHandle) -> Result<(), FbError>;

    /// Drop the database
<<<<<<< HEAD
    fn drop_database(&mut self, db_handle: &mut Self::DbHandle) -> Result<(), FbError>;
=======
    fn drop_database(&mut self, db_handle: Self::DbHandle) -> Result<(), FbError>;
}

///Responsible for actual transaction and statement execution
pub trait FirebirdClientSqlOps {
    /// A database handle
    type DbHandle: Send + Clone + Copy;
    /// A transaction handle
    type TrHandle: Send + Clone + Copy;
    /// A statement handle
    type StmtHandle: Send + Clone + Copy;
>>>>>>> 45f1d8b5

    /// Start a new transaction, with the specified transaction parameter buffer
    fn begin_transaction(
        &mut self,
        db_handle: &mut Self::DbHandle,
        isolation_level: TrIsolationLevel,
    ) -> Result<Self::TrHandle, FbError>;

    /// Commit / Rollback a transaction
    fn transaction_operation(
        &mut self,
        tr_handle: &mut Self::TrHandle,
        op: TrOp,
    ) -> Result<(), FbError>;

    /// Execute a sql immediately, without returning rows
    fn exec_immediate(
        &mut self,
        db_handle: &mut Self::DbHandle,
        tr_handle: &mut Self::TrHandle,
        dialect: Dialect,
        sql: &str,
    ) -> Result<(), FbError>;

    /// Allocate and prepare a statement
    /// Returns the statement type and handle
    fn prepare_statement(
        &mut self,
        db_handle: &mut Self::DbHandle,
        tr_handle: &mut Self::TrHandle,
        dialect: Dialect,
        sql: &str,
    ) -> Result<(StmtType, Self::StmtHandle), FbError>;

    /// Closes or drops a statement
    fn free_statement(
        &mut self,
        stmt_handle: &mut Self::StmtHandle,
        op: FreeStmtOp,
    ) -> Result<(), FbError>;

    /// Execute the prepared statement with parameters
    fn execute(
        &mut self,
        db_handle: &mut Self::DbHandle,
        tr_handle: &mut Self::TrHandle,
        stmt_handle: &mut Self::StmtHandle,
        params: Vec<SqlType>,
    ) -> Result<(), FbError>;

    /// Execute the prepared statement
    /// with input and output parameters.
    ///
    /// The output parameters will be returned
    /// as in the Result
    fn execute2(
        &mut self,
        db_handle: &mut Self::DbHandle,
        tr_handle: &mut Self::TrHandle,
        stmt_handle: &mut Self::StmtHandle,
        params: Vec<SqlType>,
    ) -> Result<Vec<Column>, FbError>;

    /// Fetch rows from the executed statement, coercing the types
    /// according to the provided blr
    fn fetch(
        &mut self,
        db_handle: &mut Self::DbHandle,
        tr_handle: &mut Self::TrHandle,
        stmt_handle: &mut Self::StmtHandle,
    ) -> Result<Option<Vec<Column>>, FbError>;
}

#[derive(Debug, Eq, PartialEq, Copy, Clone)]
#[repr(u8)]
/// Firebird sql dialect
pub enum Dialect {
    D1 = 1,
    D2 = 2,
    D3 = 3,
}

#[repr(u8)]
/// Transaction isolation level
pub enum TrIsolationLevel {
    /// Transactions can't see alterations commited after they started
    Concurrency = ibase::isc_tpb_concurrency as u8,
    /// Table locking
    Concistency = ibase::isc_tpb_consistency as u8,
    /// Transactions can see alterations commited after they started
    ReadCommited = ibase::isc_tpb_read_committed as u8,
}

impl Default for TrIsolationLevel {
    fn default() -> Self {
        Self::ReadCommited
    }
}

#[derive(Debug, Eq, PartialEq, Copy, Clone)]
/// Commit / Rollback operations
pub enum TrOp {
    Commit,
    CommitRetaining,
    Rollback,
    RollbackRetaining,
}

#[repr(u8)]
#[derive(Debug, Eq, PartialEq, Copy, Clone)]
/// Drop / Close statement
pub enum FreeStmtOp {
    Close = ibase::DSQL_close as u8,
    Drop = ibase::DSQL_drop as u8,
}

#[repr(u8)]
#[derive(Debug, Eq, PartialEq, Copy, Clone, TryFromPrimitive)]
/// Statement type
pub enum StmtType {
    Select = ibase::isc_info_sql_stmt_select as u8,
    Insert = ibase::isc_info_sql_stmt_insert as u8,
    Update = ibase::isc_info_sql_stmt_update as u8,
    Delete = ibase::isc_info_sql_stmt_delete as u8,
    DDL = ibase::isc_info_sql_stmt_ddl as u8,
    GetSegment = ibase::isc_info_sql_stmt_get_segment as u8,
    PutSegment = ibase::isc_info_sql_stmt_put_segment as u8,
    ExecProcedure = ibase::isc_info_sql_stmt_exec_procedure as u8,
    StartTrans = ibase::isc_info_sql_stmt_start_trans as u8,
    Commit = ibase::isc_info_sql_stmt_commit as u8,
    Rollback = ibase::isc_info_sql_stmt_rollback as u8,
    SelectForUpd = ibase::isc_info_sql_stmt_select_for_upd as u8,
    SetGenerator = ibase::isc_info_sql_stmt_set_generator as u8,
    Savepoint = ibase::isc_info_sql_stmt_savepoint as u8,
}<|MERGE_RESOLUTION|>--- conflicted
+++ resolved
@@ -15,22 +15,14 @@
 impl<Hdl, A: FirebirdClientDbOps<DbHandle = Hdl> + FirebirdClientSqlOps<DbHandle = Hdl>>
     FirebirdClient for A
 where
-    Hdl: Send + Copy,
+    Hdl: Send,
 {
 }
 
 ///Responsible for database administration and attachment/detachment
 pub trait FirebirdClientDbOps: Send {
     /// A database handle
-<<<<<<< HEAD
     type DbHandle: Send;
-    /// A transaction handle
-    type TrHandle: Send;
-    /// A statement handle
-    type StmtHandle: Send;
-=======
-    type DbHandle: Send + Clone + Copy;
->>>>>>> 45f1d8b5
 
     /// Configuration details for attaching to the database.
     /// A user of an implementation of this trait can configure attachment details
@@ -49,21 +41,17 @@
     fn detach_database(&mut self, db_handle: &mut Self::DbHandle) -> Result<(), FbError>;
 
     /// Drop the database
-<<<<<<< HEAD
     fn drop_database(&mut self, db_handle: &mut Self::DbHandle) -> Result<(), FbError>;
-=======
-    fn drop_database(&mut self, db_handle: Self::DbHandle) -> Result<(), FbError>;
 }
 
 ///Responsible for actual transaction and statement execution
 pub trait FirebirdClientSqlOps {
     /// A database handle
-    type DbHandle: Send + Clone + Copy;
+    type DbHandle: Send;
     /// A transaction handle
-    type TrHandle: Send + Clone + Copy;
+    type TrHandle: Send;
     /// A statement handle
-    type StmtHandle: Send + Clone + Copy;
->>>>>>> 45f1d8b5
+    type StmtHandle: Send;
 
     /// Start a new transaction, with the specified transaction parameter buffer
     fn begin_transaction(
